Change Log
----------

..
   All enhancements and patches to super_csv will be documented
   in this file.  It adheres to the structure of http://keepachangelog.com/ ,
   but in reStructuredText instead of Markdown (for ease of incorporation into
   Sphinx documentation and the PyPI description).

   This project adheres to Semantic Versioning (http://semver.org/).

.. There should always be an "Unreleased" section for changes pending release.

Unreleased
~~~~~~~~~~

<<<<<<< HEAD
[1.0.3] - 2020-11-20
~~~~~~~~~~~~~~~~~~~~~~~~~~~~~~~~~~~~~~~~~~~~~~~~
* Updated travis badge in README.rst to point to travis-ci.com
=======
[1.1.0] - 2020-12-02
~~~~~~~~~~~~~~~~~~~~

* Add code_owner custom attribute for monitoring celery tasks.
>>>>>>> ba881b2c

[1.0.2] - 2020-09-14
~~~~~~~~~~~~~~~~~~~~~~~~~~~~~~~~~~~~~~~~~~~~~~~~
* Move to Apache License

[1.0.1] - 2020-09-14
~~~~~~~~~~~~~~~~~~~~~~~~~~~~~~~~~~~~~~~~~~~~~~~~
* Minor updates to attrs, code-annotations, and freezegun dependencies

[1.0.0] - 2020-09-02
~~~~~~~~~~~~~~~~~~~~~~~~~~~~~~~~~~~~~~~~~~~~~~~~
* Upgrade celery to 4.2.2

[0.9.9] - 2020-05-28
~~~~~~~~~~~~~~~~~~~~

* Removed caniusepython3 & python_2_unicode_compatible packages

[0.9.8] - 2020-05-04
~~~~~~~~~~~~~~~~~~~~

* dropped support for Django version less than 2.2 and Added support for python 3.8

[0.9.7] - 2020-03-05
~~~~~~~~~~~~~~~~~~~~

* Remove django-celery dependency

[0.9.6] - 2019-11-20
~~~~~~~~~~~~~~~~~~~~

* Django 2.2 support

[0.9.5] - 2019-10-08
~~~~~~~~~~~~~~~~~~~~~~~~~~~~~~~~~~~~~~~~~~~~~~~~

* Decode the input file before passing to DictReader if necessary

[0.9.4] - 2019-09-24
~~~~~~~~~~~~~~~~~~~~~~~~~~~~~~~~~~~~~~~~~~~~~~~~

* Let the ``DeferrableMixin.save()`` method take an optional ``operating_user`` parameter.

[0.9.3] - 2019-09-20
~~~~~~~~~~~~~~~~~~~~~~~~~~~~~~~~~~~~~~~~~~~~~~~~

* Commit after ``CSVOperation`` creation so that async celery tasks can find the operation record when they start.

[0.9.2] - 2019-09-17
~~~~~~~~~~~~~~~~~~~~~~~~~~~~~~~~~~~~~~~~~~~~~~~~

* If a class inheriting from DeferrableMixin has a field user_id, use that user for the CSVOperation

[0.9.1] - 2019-07-19
~~~~~~~~~~~~~~~~~~~~~~~~~~~~~~~~~~~~~~~~~~~~~~~~

* Reverses the ordering of CSV operation history rows

[0.8] - 2019-07-22
~~~~~~~~~~~~~~~~~~~~~~~~~~~~~~~~~~~~~~~~~~~~~~~~

* Changes checksum column to avoid CSV quoting issues

[0.7.1] - 2019-07-19
~~~~~~~~~~~~~~~~~~~~~~~~~~~~~~~~~~~~~~~~~~~~~~~~

* Exposes additional fields in serialized history of operations re:degree of success of the operation

[0.5.0] - 2019-07-02
~~~~~~~~~~~~~~~~~~~~~~~~~~~~~~~~~~~~~~~~~~~~~~~~

* Exposes methods for serializing history of operations for particular processors.

[0.1.0] - 2019-05-15
~~~~~~~~~~~~~~~~~~~~~~~~~~~~~~~~~~~~~~~~~~~~~~~~

Added
_____

* First release on PyPI.<|MERGE_RESOLUTION|>--- conflicted
+++ resolved
@@ -14,16 +14,14 @@
 Unreleased
 ~~~~~~~~~~
 
-<<<<<<< HEAD
-[1.0.3] - 2020-11-20
-~~~~~~~~~~~~~~~~~~~~~~~~~~~~~~~~~~~~~~~~~~~~~~~~
-* Updated travis badge in README.rst to point to travis-ci.com
-=======
 [1.1.0] - 2020-12-02
 ~~~~~~~~~~~~~~~~~~~~
 
 * Add code_owner custom attribute for monitoring celery tasks.
->>>>>>> ba881b2c
+
+[1.0.3] - 2020-11-20
+~~~~~~~~~~~~~~~~~~~~~~~~~~~~~~~~~~~~~~~~~~~~~~~~
+* Updated travis badge in README.rst to point to travis-ci.com
 
 [1.0.2] - 2020-09-14
 ~~~~~~~~~~~~~~~~~~~~~~~~~~~~~~~~~~~~~~~~~~~~~~~~
